--- conflicted
+++ resolved
@@ -16,8 +16,5 @@
 //! A list of the different weight modules for our runtime.
 
 pub mod pallet_balances;
-<<<<<<< HEAD
-pub mod pallet_proxy;
-=======
 pub mod pallet_democracy;
->>>>>>> b8ffd568
+pub mod pallet_proxy;