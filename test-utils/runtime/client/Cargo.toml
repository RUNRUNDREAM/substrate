[package]
name = "substrate-test-runtime-client"
version = "2.0.0-rc4"
authors = ["Parity Technologies <admin@parity.io>"]
edition = "2018"
license = "Apache-2.0"
homepage = "https://substrate.dev"
repository = "https://github.com/paritytech/substrate/"
publish = false

[package.metadata.docs.rs]
targets = ["x86_64-unknown-linux-gnu"]

[dependencies]
<<<<<<< HEAD
sc-light = { version = "2.0.0-rc3", path = "../../../client/light" }
sp-consensus = { version = "0.8.0-rc3", path = "../../../primitives/consensus/common" }
sc-block-builder = { version = "0.8.0-rc3", path = "../../../client/block-builder" }
substrate-test-client = { version = "2.0.0-rc3", path = "../../client" }
sp-core = { version = "2.0.0-rc3", path = "../../../primitives/core" }
substrate-test-runtime = { version = "2.0.0-rc3", path = "../../runtime" }
sp-runtime = { version = "2.0.0-rc3", path = "../../../primitives/runtime" }
sp-api = { version = "2.0.0-rc3", path = "../../../primitives/api" }
sp-blockchain = { version = "2.0.0-rc3", path = "../../../primitives/blockchain" }
codec = { package = "parity-scale-codec", version = "1.3.1" }
sc-client-api = { version = "2.0.0-rc3", path = "../../../client/api" }
sc-consensus = { version = "0.8.0-rc3", path = "../../../client/consensus/common" }
sc-service = { version = "0.8.0-rc3", default-features = false, path = "../../../client/service" }
=======
sc-light = { version = "2.0.0-rc4", path = "../../../client/light" }
sp-consensus = { version = "0.8.0-rc4", path = "../../../primitives/consensus/common" }
sc-block-builder = { version = "0.8.0-rc4", path = "../../../client/block-builder" }
substrate-test-client = { version = "2.0.0-rc4", path = "../../client" }
sp-core = { version = "2.0.0-rc4", path = "../../../primitives/core" }
substrate-test-runtime = { version = "2.0.0-rc4", path = "../../runtime" }
sp-runtime = { version = "2.0.0-rc4", path = "../../../primitives/runtime" }
sp-api = { version = "2.0.0-rc4", path = "../../../primitives/api" }
sp-blockchain = { version = "2.0.0-rc4", path = "../../../primitives/blockchain" }
codec = { package = "parity-scale-codec", version = "1.3.1" }
sc-client-api = { version = "2.0.0-rc4", path = "../../../client/api" }
sc-consensus = { version = "0.8.0-rc4", path = "../../../client/consensus/common" }
sc-service = { version = "0.8.0-rc4", default-features = false, path = "../../../client/service" }
>>>>>>> 60e3a693
futures = "0.3.4"<|MERGE_RESOLUTION|>--- conflicted
+++ resolved
@@ -12,21 +12,6 @@
 targets = ["x86_64-unknown-linux-gnu"]
 
 [dependencies]
-<<<<<<< HEAD
-sc-light = { version = "2.0.0-rc3", path = "../../../client/light" }
-sp-consensus = { version = "0.8.0-rc3", path = "../../../primitives/consensus/common" }
-sc-block-builder = { version = "0.8.0-rc3", path = "../../../client/block-builder" }
-substrate-test-client = { version = "2.0.0-rc3", path = "../../client" }
-sp-core = { version = "2.0.0-rc3", path = "../../../primitives/core" }
-substrate-test-runtime = { version = "2.0.0-rc3", path = "../../runtime" }
-sp-runtime = { version = "2.0.0-rc3", path = "../../../primitives/runtime" }
-sp-api = { version = "2.0.0-rc3", path = "../../../primitives/api" }
-sp-blockchain = { version = "2.0.0-rc3", path = "../../../primitives/blockchain" }
-codec = { package = "parity-scale-codec", version = "1.3.1" }
-sc-client-api = { version = "2.0.0-rc3", path = "../../../client/api" }
-sc-consensus = { version = "0.8.0-rc3", path = "../../../client/consensus/common" }
-sc-service = { version = "0.8.0-rc3", default-features = false, path = "../../../client/service" }
-=======
 sc-light = { version = "2.0.0-rc4", path = "../../../client/light" }
 sp-consensus = { version = "0.8.0-rc4", path = "../../../primitives/consensus/common" }
 sc-block-builder = { version = "0.8.0-rc4", path = "../../../client/block-builder" }
@@ -40,5 +25,4 @@
 sc-client-api = { version = "2.0.0-rc4", path = "../../../client/api" }
 sc-consensus = { version = "0.8.0-rc4", path = "../../../client/consensus/common" }
 sc-service = { version = "0.8.0-rc4", default-features = false, path = "../../../client/service" }
->>>>>>> 60e3a693
 futures = "0.3.4"