[package]
name = "sp-wasm-interface"
version = "2.0.0-rc4"
authors = ["Parity Technologies <admin@parity.io>"]
edition = "2018"
license = "Apache-2.0"
homepage = "https://substrate.dev"
repository = "https://github.com/paritytech/substrate/"
description = "Types and traits for interfacing between the host and the wasm runtime."
documentation = "https://docs.rs/sp-wasm-interface"

[package.metadata.docs.rs]
targets = ["x86_64-unknown-linux-gnu"]

[dependencies]
wasmi = { version = "0.6.2", optional = true }
impl-trait-for-tuples = "0.1.2"
<<<<<<< HEAD
sp-std = { version = "2.0.0-rc3", path = "../std", default-features = false }
=======
sp-std = { version = "2.0.0-rc4", path = "../std", default-features = false }
>>>>>>> 60e3a693
codec = { package = "parity-scale-codec", version = "1.3.1", default-features = false, features = ["derive"] }

[features]
default = [ "std" ]
std = [ "wasmi", "sp-std/std", "codec/std" ]<|MERGE_RESOLUTION|>--- conflicted
+++ resolved
@@ -15,11 +15,7 @@
 [dependencies]
 wasmi = { version = "0.6.2", optional = true }
 impl-trait-for-tuples = "0.1.2"
-<<<<<<< HEAD
-sp-std = { version = "2.0.0-rc3", path = "../std", default-features = false }
-=======
 sp-std = { version = "2.0.0-rc4", path = "../std", default-features = false }
->>>>>>> 60e3a693
 codec = { package = "parity-scale-codec", version = "1.3.1", default-features = false, features = ["derive"] }
 
 [features]
