--- conflicted
+++ resolved
@@ -458,14 +458,14 @@
 		Vetoed(AccountId, Hash, BlockNumber),
 		/// A proposal's preimage was noted, and the deposit taken. [proposal_hash, who, deposit]
 		PreimageNoted(Hash, AccountId, Balance),
-		/// A proposal preimage was removed and used (the deposit was returned). 
+		/// A proposal preimage was removed and used (the deposit was returned).
 		/// [proposal_hash, provider, deposit]
 		PreimageUsed(Hash, AccountId, Balance),
 		/// A proposal could not be executed because its preimage was invalid. [proposal_hash, ref_index]
 		PreimageInvalid(Hash, ReferendumIndex),
 		/// A proposal could not be executed because its preimage was missing. [proposal_hash, ref_index]
 		PreimageMissing(Hash, ReferendumIndex),
-		/// A registered preimage was removed and the deposit collected by the reaper. 
+		/// A registered preimage was removed and the deposit collected by the reaper.
 		/// [proposal_hash, provider, deposit, reaper]
 		PreimageReaped(Hash, AccountId, Balance, AccountId),
 		/// An [account] has been unlocked successfully.
@@ -1606,12 +1606,8 @@
 	/// - Db reads per R: `DepositOf`, `ReferendumInfoOf`
 	/// # </weight>
 	fn begin_block(now: T::BlockNumber) -> Result<Weight, DispatchError> {
-<<<<<<< HEAD
-		let mut weight = 60_000_000 + T::DbWeight::get().reads_writes(6, 5);
 		let max_block_weight = T::block_weights().max_block;
-=======
 		let mut weight = 0;
->>>>>>> f71a5725
 
 		// pick out another public referendum if it's time.
 		if (now % T::LaunchPeriod::get()).is_zero() {
